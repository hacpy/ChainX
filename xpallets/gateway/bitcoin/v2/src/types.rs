use sp_std::vec::Vec;

use bitflags::bitflags;
use codec::{Decode, Encode};
use sp_runtime::RuntimeDebug;

#[cfg(feature = "std")]
use serde::{Deserialize, Serialize};

pub type BtcAddress = Vec<u8>;

/// Bridge status
#[derive(Encode, Decode, RuntimeDebug, Clone, Eq, PartialEq)]
#[cfg_attr(feature = "std", derive(Serialize, Deserialize))]
pub enum Status {
    /// `Running` means bridge runs normally.
    Running,
    /// `Error` means bridge has errors need to be solved.
    /// Bridge may be in multiple error state.
    Error(ErrorCode),
    /// `Shutdown` means bridge is closed, and all feature are unavailable.
    Shutdown,
}

impl Default for Status {
    fn default() -> Self {
        Self::Running
    }
}

bitflags! {
    /// Bridge error with bitflag
    #[derive(Encode, Decode)]
    #[cfg_attr(feature = "std", derive(Serialize, Deserialize))]
    pub struct ErrorCode : u8 {
        const NONE = 0b00000000;
        /// During liquidation
        /// Bridge ecovers after debt was paid off.
        const LIQUIDATING = 0b00000001;
        /// Oracle doesn't update exchange rate in time.
        /// Bridge recovers after exchange rate updating
        const EXCHANGE_RATE_EXPIRED = 0b00000010;
    }
}

impl Default for ErrorCode {
    fn default() -> Self {
        Self::NONE
    }
}

/// This struct represents the price of trading pair PCX/BTC.
///
/// For example, the current price of PCX/BTC in some
/// exchange is 0.0001779 which will be represented as
/// `ExchangeRate { price: 1779, decimal: 7 }`.
#[derive(Encode, Decode, RuntimeDebug, Clone, Default, Eq, PartialEq)]
#[cfg_attr(feature = "std", derive(Serialize, Deserialize))]
pub struct TradingPrice {
    /// Price with decimals.
    pub price: u128,
    /// How many decimals of the exchange price.
    pub decimal: u8,
}

impl TradingPrice {
    /// Returns the converted amount of BTC given the `pcx_amount`.
    pub fn convert_to_btc(&self, pcx_amount: u128) -> Option<u128> {
        self.price
            .checked_mul(pcx_amount)
            .and_then(|c| c.checked_div(10_u128.pow(u32::from(self.decimal))))
    }

    /// Returns the converted amount of PCX given the `btc_amount`.
    pub fn convert_to_pcx(&self, btc_amount: u128) -> Option<u128> {
        btc_amount
            .checked_mul(10_u128.pow(u32::from(self.decimal)))
            .and_then(|c| c.checked_div(self.price))
    }
}

#[derive(Encode, Decode, Clone, PartialEq)]
#[cfg_attr(feature = "std", derive(Serialize, Deserialize))]
#[cfg_attr(feature = "std", derive(Debug))]
pub enum VaultStatus {
    /// Vault is ready to serve issue and redeem request, unless it was banned.
    Active,
    /// Vault is under Liquidation
    Liquidated,
    /// Vault was committed has illegal behavior.
    CommittedTheft,
}

impl Default for VaultStatus {
    fn default() -> Self {
        Self::Active
    }
}

#[derive(Encode, Decode, Default, Clone, PartialEq)]
#[cfg_attr(feature = "std", derive(Debug))]
pub struct SystemVault<AccountId, Balance> {
    pub(crate) id: AccountId,
    pub(crate) to_be_issued_tokens: Balance,
    pub(crate) issued_tokens: Balance,
    pub(crate) to_be_redeemed_tokens: Balance,
}

#[derive(Encode, Decode, Default, Clone, PartialEq)]
#[cfg_attr(feature = "std", derive(Serialize, Deserialize))]
<<<<<<< HEAD
=======
#[cfg_attr(feature = "std", serde(rename_all = "camelCase"))]
>>>>>>> c033cb6f
#[cfg_attr(feature = "std", derive(Debug))]
pub struct Vault<AccountId, BlockNumber, Balance> {
    /// Account identifier of the Vault
    pub id: AccountId,
    /// Number of tokens pending issue
    pub to_be_issued_tokens: Balance,
    /// Number of issued tokens
    pub issued_tokens: Balance,
    /// Number of tokens pending redeem
    pub to_be_redeemed_tokens: Balance,
    /// Bitcoin address of this Vault (P2PKH, P2SH, P2PKH, P2WSH)
    pub wallet: BtcAddress,
    /// Block height until which this Vault is banned from being
    /// used for Issue, Redeem (except during automatic liquidation) and Replace .
    pub banned_until: Option<BlockNumber>,
    /// Current status of the vault
    pub status: VaultStatus,
}

impl<AccountId: Default, BlockNumber: Default, Balance: Default>
    Vault<AccountId, BlockNumber, Balance>
{
    pub(crate) fn new(id: AccountId, address: BtcAddress) -> Self {
        Self {
            id,
            wallet: address,
            ..Default::default()
        }
    }
}

#[derive(Encode, Decode, RuntimeDebug, Default, Clone, PartialEq)]
#[cfg_attr(feature = "std", derive(Serialize, Deserialize))]
pub struct RedeemRequest<AccountId, BlockNumber, XBTC, PCX> {
    /// Vault id
    pub(crate) vault: AccountId,
    /// Block height when the redeem requested
    pub(crate) open_time: BlockNumber,
    /// Who requests redeem
    pub(crate) requester: AccountId,
    /// Vault's btc address
    pub(crate) btc_address: BtcAddress,
    /// Amount that user wants to redeem
    pub(crate) btc_amount: XBTC,
    /// Redeem fee amount
    pub(crate) redeem_fee: PCX,
    /// If redeem is reimbursed by redeemer
    pub(crate) reimburse: bool,
}

/// Contains all informations while executing a issue request needed.
#[derive(Encode, Decode, RuntimeDebug, Default, Clone, PartialEq)]
#[cfg_attr(feature = "std", derive(Deserialize, Serialize))]
pub struct IssueRequest<AccountId, BlockNumber, XBTC, PCX> {
    /// Vault id
    pub(crate) vault: AccountId,
    /// Block height when the issue requested
    pub(crate) open_time: BlockNumber,
    /// Who requests issue
    pub(crate) requester: AccountId,
    /// Vault's btc address
    pub(crate) btc_address: BtcAddress,
    /// Amount that user wants to issue
    pub(crate) btc_amount: XBTC,
    /// Collateral locked to avoid user griefing
    pub(crate) griefing_collateral: PCX,
}

#[cfg(test)]
mod tests {
    use super::TradingPrice;
    #[test]
    fn test_btc_conversion() {
        let trading_price = TradingPrice {
            price: 1,
            decimal: 4,
        };
        assert_eq!(trading_price.convert_to_btc(10000), Some(1));
    }

    #[test]
    fn test_pcx_conversion() {
        let trading_price = TradingPrice {
            price: 1,
            decimal: 4,
        };
        assert_eq!(trading_price.convert_to_pcx(1), Some(10000));

        let trading_price = TradingPrice {
            price: 1,
            decimal: 38,
        };
        assert_eq!(trading_price.convert_to_pcx(1_000_000), None);
    }
}<|MERGE_RESOLUTION|>--- conflicted
+++ resolved
@@ -108,10 +108,7 @@
 
 #[derive(Encode, Decode, Default, Clone, PartialEq)]
 #[cfg_attr(feature = "std", derive(Serialize, Deserialize))]
-<<<<<<< HEAD
-=======
 #[cfg_attr(feature = "std", serde(rename_all = "camelCase"))]
->>>>>>> c033cb6f
 #[cfg_attr(feature = "std", derive(Debug))]
 pub struct Vault<AccountId, BlockNumber, Balance> {
     /// Account identifier of the Vault
